import torch
import torch.nn.functional as F

from torch.autograd import Variable
import torch.optim as optim

import os
import time
import shutil
import pickle

from tqdm import tqdm
from utils import AverageMeter
from model import RecurrentAttention

<<<<<<< HEAD
import wandb
wandb.init("RVA")
=======
LOSS_BALANCE = {
    'loss_correct': 1.0,
    'loss_incorrect': 1.0,
    'loss_timeout': 1.0,
    'reinforce_loss': 1,
    'classification_loss': 1
}
>>>>>>> 6555dc3e


class Trainer(object):
    """
    Trainer encapsulates all the logic necessary for
    training the Recurrent Attention Model.

    All hyperparameters are provided by the user in the
    config file.
    """

    def __init__(self, config, data_loader):
        """
        Construct a new Trainer instance.

        Args
        ----
        - config: object containing command line arguments.
        - data_loader: data iterator
        """
        self.config = config

        # glimpse network params
        self.patch_size = config.patch_size
        self.glimpse_scale = config.glimpse_scale
        self.num_patches = config.num_patches
        self.loc_hidden = config.loc_hidden
        self.glimpse_hidden = config.glimpse_hidden

        # core network params
        self.num_glimpses = config.num_glimpses
        self.hidden_size = config.hidden_size

        # reinforce params
        self.std = config.std
        self.M = config.M

        # data params
        if config.is_train:
            self.train_loader = data_loader[0]
            self.valid_loader = data_loader[1]
            self.num_channels = data_loader[2]
            self.num_classes = data_loader[3]
            self.num_train = len(self.train_loader.sampler.indices)
            self.num_valid = len(self.valid_loader.sampler.indices)
        else:
            self.test_loader = data_loader
            self.num_test = len(self.test_loader.dataset)
            self.num_channels = data_loader[1]
            self.num_classes = data_loader[2]
        # training params
        self.epochs = config.epochs
        self.start_epoch = 0
        self.momentum = config.momentum
        self.lr = config.init_lr
        self.loss_balance = config.loss_balance

        # misc params
        self.use_gpu = config.use_gpu
        self.best = config.best
        self.ckpt_dir = config.ckpt_dir
        self.logs_dir = config.logs_dir
        self.best_valid_acc = 0.
        self.counter = 0
        self.lr_patience = config.lr_patience
        self.train_patience = config.train_patience
        self.use_tensorboard = config.use_tensorboard
        self.resume = config.resume
        self.print_freq = config.print_freq
        self.plot_freq = config.plot_freq
        self.model_name = 'ram_{}_{}x{}_{}'.format(
            config.num_glimpses, config.patch_size,
            config.patch_size, config.glimpse_scale
        )

        self.plot_dir = './plots/' + self.model_name + '/'
        if not os.path.exists(self.plot_dir):
            os.makedirs(self.plot_dir)
<<<<<<< HEAD
=======

        #configure tensorboard logging
        if self.use_tensorboard:
            tensorboard_dir = self.logs_dir + self.model_name
            print('[*] Saving tensorboard logs to {}'.format(tensorboard_dir))
            if not os.path.exists(tensorboard_dir):
                os.makedirs(tensorboard_dir)
            else:
                import  random
                tensorboard_dir = tensorboard_dir + str(random.randint(0, 9999999999))
                os.makedirs(tensorboard_dir)

>>>>>>> 6555dc3e
        # build RAM model
        self.model = RecurrentAttention(
            self.num_channels, self.loc_hidden, self.glimpse_hidden,
            self.std, self.hidden_size, self.num_classes, self.config.learned_start
        )
        if self.use_gpu:
            self.model.cuda()

        print('[*] Number of model parameters: {:,}'.format(
            sum([p.data.nelement() for p in self.model.parameters()])))

        self.optimizer = optim.Adam(
            self.model.parameters(), lr=self.lr
        )

        wandb.watch(self.model, log="all")

    def train(self):
        """
        Train the model on the training set.

        A checkpoint of the model is saved after each epoch
        and if the validation accuracy is improved upon,
        a separate ckpt is created for use on the test set.
        """
        # load the most recent checkpoint
        if self.resume:
            self.load_checkpoint(best=False)

        print("\n[*] Train on {} samples, validate on {} samples".format(
            self.num_train, self.num_valid)
        )

        for epoch in range(self.start_epoch, self.epochs):
            self.curr_epoch = epoch
            print(
                '\nEpoch: {}/{} - LR: {:.6f}'.format(
                    epoch + 1, self.epochs, self.lr)
            )
            print('loss_params', LOSS_BALANCE)

            # train for 1 epoch
            train_loss, train_acc, glimpses = self.train_one_epoch(epoch)
            # evaluate on validation set
<<<<<<< HEAD
            valid_loss, valid_acc, val_glimpses = self.validate(epoch)
=======
            valid_loss, valid_acc, valid_glm = self.validate(epoch)

>>>>>>> 6555dc3e
            # # reduce lr if validation loss plateaus
            # self.scheduler.step(valid_loss)

            is_best = valid_acc > self.best_valid_acc
<<<<<<< HEAD
            msg1 = "train loss: {:.3f} - train acc: {:.3f} - train glm {:.3f}"
            msg2 = "- val loss: {:.3f} - val acc: {:.3f} - val glm {:.3f}"
=======
            msg1 = "train loss: {:.3f} - train acc: {:.3f} "
            msg2 = "- val loss: {:.3f} - val acc: {:.3f} - val vlm: {:.3f}"
>>>>>>> 6555dc3e
            if is_best:
                self.counter = 0
                msg2 += " [*]"
            msg = msg1 + msg2
<<<<<<< HEAD
            print(msg.format(train_loss, train_acc, glimpses, valid_loss, valid_acc, val_glimpses))
            wandb.log({
                "test_accuracy": valid_acc,
                "train_accuracy": train_acc,
                'train_glimpses': glimpses,
                'val_glimpses': val_glimpses
            })
=======
            print(msg.format(train_loss, train_acc, valid_loss, valid_acc, valid_glm))
>>>>>>> 6555dc3e

            # check for improvement
            if not is_best:
                self.counter += 1
            if self.counter > self.train_patience:
                print("[!] No improvement in a while, stopping training.")
                return
            self.best_valid_acc = max(valid_acc, self.best_valid_acc)
            self.save_checkpoint(
                {'epoch': epoch + 1,
                 'model_state': self.model.state_dict(),
                 'optim_state': self.optimizer.state_dict(),
                 'best_valid_acc': self.best_valid_acc,
                 }, is_best
            )
            # decay
            # for param_group in self.optimizer.param_groups:
            #     old_lr = param_group['lr']
            #     param_group['lr'] = param_group['lr']*0.98
            # print(f"Reducing LR from {old_lr} to {old_lr*0.98}")

    def train_one_epoch(self, epoch):
        """
        Train the model for 1 epoch of the training set.

        An epoch corresponds to one full pass through the entire
        training set in successive mini-batches.

        This is used by train() and should not be called manually.
        """
        batch_time = AverageMeter()
        losses = AverageMeter()
        accs = AverageMeter()
        glimpses = AverageMeter()
<<<<<<< HEAD

=======
        device = None
>>>>>>> 6555dc3e
        tic = time.time()
        with tqdm(total=self.num_train) as pbar:
            for i, (x, y) in enumerate(self.train_loader):
                if self.use_gpu:
                    x, y = x.cuda(), y.cuda()
                x, y = Variable(x), Variable(y)

<<<<<<< HEAD
                import numpy as np
                for b in range(x.shape[0]):
                    random_rotation = np.random.randint(0, 4)
                    if random_rotation == 0:
                        pass
                    elif random_rotation == 1:
                        x[b] = x[b].transpose(0, 1)
                    elif random_rotation == 2:
                        x[b] = x[b].flip(1)
                    else:
                        x[b] = x[b].transpose(0, 1).flip(1)
=======
                if (epoch % self.plot_freq == 0) and (i == 0):
                    plot = True
                plot = False

                # initialize location vector and hidden state
                self.batch_size = x.shape[0]
                h_t, l_t = self.reset()

                # original implementation did this anyways, what a waste...
                if plot:
                    # save images
                    imgs = [x[0:9]]

                # extract the glimpses
                locs = []
                log_pi = []
                baselines = []
                total_glimpses = 0
                # we want to run this loop UNTIL they are all done,
                # that will involve some "dummy" forward passes
                # need to track when each element of the batch is actually
                # done to do proper masking

                # use None so everything errors out if I don't explicitly set it
                prob_as = [None for _ in range(self.batch_size)]
                log_ds = [None for _ in range(self.batch_size)]
                done_indices = [-1 for _ in range(self.batch_size)]
                timeouts = [False for _ in range(self.batch_size)]
                glimpse_totals = [None for _ in range(self.batch_size)]
                for t in range(self.num_glimpses):
                    total_glimpses += 1
                    # forward pass through model
                    h_t, l_t, b_t, p, prob_a, log_d, d_t = self.model(x, l_t,
                                                                      h_t)

                    for batch_ind in range(self.batch_size):
                        if done_indices[batch_ind] > -1:
                            # already done
                            continue
                        elif d_t[batch_ind] == 1:
                            glimpse_totals[batch_ind] = t + 1
                            # mark as done
                            done_indices[batch_ind] = t
                            # save the log_d
                            log_ds[batch_ind] = log_d[batch_ind]
                            # save the prob_a
                            prob_as[batch_ind] = prob_a[batch_ind]
                        elif t == self.num_glimpses - 1:
                            # glimpses are timing out
                            timeouts[batch_ind] = True
                            glimpse_totals[batch_ind] = t + 1
                            # mark as done
                            done_indices[batch_ind] = t
                            # save the log_d
                            log_ds[batch_ind] = log_d[batch_ind]
                            # save the prob_a
                            prob_as[batch_ind] = prob_a[batch_ind]
                    # store
                    if plot:
                        locs.append(l_t[0:9])
                    baselines.append(b_t)
                    log_pi.append(p)
                    if all([done_index > -1 for done_index in done_indices]):
                        break

                glimpses.update(sum(glimpse_totals) / self.batch_size)

                # now get the correct prob_as, we only saved the good ones :)
                prob_as = torch.stack(prob_as)
                log_ds = torch.stack(log_ds)

                if device is None:
                    if prob_as.is_cuda:
                        device = torch.device('cuda')
                    else:
                        device = torch.device('cpu')

                # calculate reward
                predicted = torch.max(prob_as, 1)[1]
                R = (predicted.detach() == y.long()).float()
                R = R.unsqueeze(1).repeat(1, total_glimpses)

                # calculate "single" losses,
                # losses that only apply to the last valid time-step

                # first construct a target vector based on the outcome
                decision_target = []
                decision_scaling = []
                for batch_ind in range(self.batch_size):
                    if timeouts[batch_ind]:
                        decision_target.append(1)
                        decision_scaling.append(LOSS_BALANCE['loss_timeout'])
                    elif R[batch_ind][0] == 1:
                        decision_target.append(1)
                        decision_scaling.append(LOSS_BALANCE['loss_correct'])
                    elif R[batch_ind][0] == 0:
                        decision_target.append(0)
                        decision_scaling.append(LOSS_BALANCE['loss_incorrect'])
                    else:
                        raise RuntimeError("how did we get here?")
                decision_target = torch.tensor(decision_target, device=device)
                decision_scaling = torch.tensor(decision_scaling, device=device)
                # now take the error between our decision target and log_ds
                loss_decision = (F.nll_loss(log_ds, decision_target,
                                            reduction='none') * decision_scaling).mean()
                # compute losses for differentiable modules
                loss_action = F.nll_loss(prob_a, y) * LOSS_BALANCE[
                    'classification_loss']
                # convert list to tensors and reshape
                if len(baselines) > 1:

                    # construct a mask because the steps vary
                    # mask will be (batch_size,total_glimpses) in size
                    loss_masks = torch.zeros((self.batch_size, total_glimpses),
                                             requires_grad=False, device=device)
                    # TODO vectorize this operation
                    for b in range(self.batch_size):
                        end_index = done_indices[b] + 1
                        loss_masks[b, :end_index] = 1

                    baselines = torch.stack(baselines).transpose(1, 0)
                    log_pi = torch.stack(log_pi).transpose(1, 0)

                    loss_baseline = F.mse_loss(baselines * loss_masks,
                                               R * loss_masks) * LOSS_BALANCE[
                                        'reinforce_loss']

                    # compute reinforce loss
                    # summed over timesteps and averaged across batch
                    adjusted_reward = R - baselines.detach()
                    loss_reinforce = torch.sum(-log_pi * adjusted_reward, dim=1)
                    loss_reinforce = torch.mean(loss_reinforce, dim=0) * \
                                     LOSS_BALANCE['reinforce_loss']
                    # sum up into a hybrid loss
                    loss = loss_action + loss_baseline + \
                           loss_reinforce + loss_decision
                else:
                    loss = loss_action + loss_decision

                # compute accuracy
                correct = (predicted == y).float()
                acc = 100 * (correct.sum() / len(y))
>>>>>>> 6555dc3e

                loss, glm, acc = self.rollout(x, y)
                glimpses.update(glm)
                # store
                accs.update(acc.data.item())
                try:
                    losses.update(loss.data[0], x.size()[0])
                except:
                    losses.update(loss.data.item(), x.size()[0])
<<<<<<< HEAD
                    accs.update(acc.data.item(), x.size()[0])
=======

>>>>>>> 6555dc3e
                # compute gradients and update SGD
                self.optimizer.zero_grad()
                loss = loss
                loss.backward()
                torch.nn.utils.clip_grad_norm_(self.model.parameters(), 5.0)

                self.optimizer.step()

                # measure elapsed time
                toc = time.time()
                batch_time.update(toc - tic)

                try:
                    loss_data = loss.data[0]
                    acc_data = acc.data[0]
                except IndexError:
                    loss_data = loss.data.item()
                    acc_data = acc.data.item()
                pbar.set_description(
                    (
                        "{:.1f}s - loss: {:.3f} - acc: {:.3f}, glm {:.3f}".format(
                            (toc - tic), losses.avg, accs.avg, glimpses.avg
                        )
                    )
                )
<<<<<<< HEAD
                batch_size = x.shape[0]
                pbar.update(batch_size)

            return losses.avg, accs.avg, glimpses.avg

    def rollout(self, x, y):
        batch_size = x.shape[0]
        l_t = None
        h_t = None

        # extract the glimpses
        total_glimpses = 0
        # we want to run this loop UNTIL they are all done,
        # that will involve some "dummy" forward passes
        # need to track when each element of the batch is actually
        # done to do proper masking

        # use None so everything errors out if I don't explicitly set it
        prob_as = [None for _ in range(batch_size)]
        log_ds = [None for _ in range(batch_size)]
        done_indices = [-1 for _ in range(batch_size)]
        timeouts = [False for _ in range(batch_size)]
        glimpse_totals = [None for _ in range(batch_size)]
        for t in range(self.num_glimpses):
            total_glimpses += 1
            # forward pass through model
            h_t, l_t, prob_a, d_t, log_probds = self.model(x, l_t, h_t)
            for batch_ind in range(batch_size):
                if done_indices[batch_ind] > -1:
                    # already done
                    continue
                elif d_t[batch_ind] == 1:
                    glimpse_totals[batch_ind] = t + 1
                    # mark as done
                    done_indices[batch_ind] = t
                    # save the log_d
                    log_ds[batch_ind] = log_probds[batch_ind]
                    # save the prob_a
                    prob_as[batch_ind] = prob_a[batch_ind]
                elif t == self.num_glimpses - 1:
                    # glimpses are timing out
                    timeouts[batch_ind] = True
                    glimpse_totals[batch_ind] = t + 1
                    # mark as done
                    done_indices[batch_ind] = t
                    # save the log_d
                    log_ds[batch_ind] = log_probds[batch_ind]
                    # save the prob_a
                    prob_as[batch_ind] = prob_a[batch_ind]
            if all([done_index > -1 for done_index in done_indices]):
                break
        prob_as = torch.stack(prob_as)
        log_ds = torch.stack(log_ds)
        # calculate reward
        predicted = torch.max(prob_as, 1)[1]
        R = (predicted.detach() == y.long()).float()
        R = R.unsqueeze(1).repeat(1, self.num_glimpses)

        # compute losses for differentiable modules
        loss_action = F.nll_loss(prob_as, y)
        decision_target = []
        decision_scaling = []
        for batch_ind in range(batch_size):
            if timeouts[batch_ind]:
                decision_target.append(1)
                decision_scaling.append(1.0)
            elif R[batch_ind][0] == 1:
                decision_target.append(1)
                decision_scaling.append(self.config.loss_balance)
            elif R[batch_ind][0] == 0:
                decision_target.append(0)
                decision_scaling.append(1.0)
            else:
                raise RuntimeError("how did we get here?")
        decision_target = torch.tensor(decision_target, device=log_ds.device)
        decision_scaling = torch.tensor(decision_scaling, device=log_ds.device)
        # now take the error between our decision target and log_ds
        loss_decision = (F.nll_loss(log_ds, decision_target,
                                    reduction='none') * decision_scaling).mean()
        # sum up into a hybrid loss
        loss = loss_action + loss_decision
        # compute accuracy
        correct = (predicted == y).float()
        acc = 100 * (correct.sum() / len(y))

        return loss, sum(glimpse_totals) / batch_size, acc
=======
                pbar.update(self.batch_size)

                # dump the glimpses and locs
                if plot:
                    if self.use_gpu:
                        imgs = [g.cpu().data.numpy().squeeze() for g in imgs]
                        locs = [l.cpu().data.numpy() for l in locs]
                    else:
                        imgs = [g.data.numpy().squeeze() for g in imgs]
                        locs = [l.data.numpy() for l in locs]
                    pickle.dump(
                        imgs, open(
                            self.plot_dir + "g_{}.p".format(epoch + 1),
                            "wb"
                        )
                    )
                    pickle.dump(
                        locs, open(
                            self.plot_dir + "l_{}.p".format(epoch + 1),
                            "wb"
                        )
                    )

                # log to tensorboard
                if self.use_tensorboard:
                    iteration = epoch * len(self.train_loader) + i

            return losses.avg, accs.avg
>>>>>>> 6555dc3e

    def validate(self, epoch):
        """
        Evaluate the model on the validation set.
        """
        losses = AverageMeter()
        accs = AverageMeter()
<<<<<<< HEAD
=======
        batch_time = AverageMeter()
>>>>>>> 6555dc3e
        glimpses = AverageMeter()

        for i, (x, y) in enumerate(self.valid_loader):
            if self.use_gpu:
                x, y = x.cuda(), y.cuda()
            x, y = Variable(x), Variable(y)
            loss, glm, acc = self.rollout(x,y)

<<<<<<< HEAD
            glimpses.update(glm)
=======
            # duplicate 10 times
            # x = x.repeat(self.M, 1, 1, 1)

            # initialize location vector and hidden state
            self.batch_size = x.shape[0]
            h_t, l_t = self.reset()

            # extract the glimpses
            log_pi = []
            baselines = []

            prob_as = [None for _ in range(self.batch_size)]
            log_ds = [None for _ in range(self.batch_size)]
            done_indices = [-1 for _ in range(self.batch_size)]
            timeouts = [False for _ in range(self.batch_size)]
            glimpse_totals = [None for _ in range(self.batch_size)]
            total_glimpses = 0
            for t in range(self.num_glimpses):
                total_glimpses += 1
                # forward pass through model
                h_t, l_t, b_t, p, prob_a, log_d, d_t = self.model(x, l_t,
                                                                  h_t)

                for batch_ind in range(self.batch_size):
                    if done_indices[batch_ind] > -1:
                        # already done
                        continue
                    elif d_t[batch_ind] == 1:
                        glimpse_totals[batch_ind] = t + 1
                        # mark as done
                        done_indices[batch_ind] = t
                        # save the log_d
                        log_ds[batch_ind] = log_d[batch_ind]
                        # save the prob_a
                        prob_as[batch_ind] = prob_a[batch_ind]
                    elif t == self.num_glimpses - 1:
                        # glimpses are timing out
                        timeouts[batch_ind] = True
                        glimpse_totals[batch_ind] = t + 1
                        # mark as done
                        done_indices[batch_ind] = t
                        # save the log_d
                        log_ds[batch_ind] = log_d[batch_ind]
                        # save the prob_a
                        prob_as[batch_ind] = prob_a[batch_ind]

                baselines.append(b_t)
                log_pi.append(p)
                if all([done_index > -1 for done_index in done_indices]):
                    break

            glimpses.update(sum(glimpse_totals) / self.batch_size)

            # now get the correct prob_as, we only saved the good ones :)
            prob_as = torch.stack(prob_as)

            # calculate reward
            predicted = torch.max(prob_as, 1)[1]

            # compute accuracy
            correct = (predicted == y).float()
            acc = 100 * (correct.sum() / len(y))

>>>>>>> 6555dc3e
            # store
            try:
                accs.update(acc.data[0], x.size()[0])
            except:
                accs.update(acc.data.item(), x.size()[0])

        return losses.avg, accs.avg, glimpses.avg

    def test(self):
        """
        Test the model on the held-out test data.
        This function should only be called at the very
        end once the model has finished training.
        """
        correct = 0

        # load the best checkpoint
        self.load_checkpoint(best=self.best)

        for i, (x, y) in enumerate(self.test_loader):
            if self.use_gpu:
                x, y = x.cuda(), y.cuda()
            x, y = Variable(x, volatile=True), Variable(y)

            # duplicate 10 times
            # x = x.repeat(self.M, 1, 1, 1)

            # initialize location vector and hidden state
            self.batch_size = x.shape[0]
            h_t, l_t = self.reset()
            h_t = None

            # extract the glimpses
            for t in range(self.num_glimpses - 1):
                # forward pass through model
                h_t, l_t, b_t, p = self.model(x, l_t, h_t, valid=True)

            # last iteration
            h_t, l_t, b_t, log_probas, p = self.model(
                x, l_t, h_t, last=True, valid=True
            )

            log_probas = log_probas.view(
                -1, log_probas.shape[-1]
            )
            log_probas = torch.mean(log_probas, dim=0)

            pred = log_probas.data.max(1, keepdim=True)[1]
            correct += pred.eq(y.data.view_as(pred)).cpu().sum()

        perc = (100. * correct) / (self.num_test)
        error = 100 - perc
        print(
            '[*] Test Acc: {}/{} ({:.2f}% - {:.2f}%)'.format(
                correct, self.num_test, perc, error)
        )

    def save_checkpoint(self, state, is_best):
        """
        Save a copy of the model so that it can be loaded at a future
        date. This function is used when the model is being evaluated
        on the test data.

        If this model has reached the best validation accuracy thus
        far, a seperate file with the suffix `best` is created.
        """
        # print("[*] Saving model to {}".format(self.ckpt_dir))

        filename = self.model_name + '_ckpt.pth.tar'
        ckpt_path = os.path.join(self.ckpt_dir, filename)
        torch.save(state, ckpt_path)

        if is_best:
            filename = self.model_name + '_model_best.pth.tar'
            shutil.copyfile(
                ckpt_path, os.path.join(self.ckpt_dir, filename)
            )

    def load_checkpoint(self, best=False):
        """
        Load the best copy of a model. This is useful for 2 cases:

        - Resuming training with the most recent model checkpoint.
        - Loading the best validation model to evaluate on the test data.

        Params
        ------
        - best: if set to True, loads the best model. Use this if you want
          to evaluate your model on the test data. Else, set to False in
          which case the most recent version of the checkpoint is used.
        """
        print("[*] Loading model from {}".format(self.ckpt_dir))

        filename = self.model_name + '_ckpt.pth.tar'
        if best:
            filename = self.model_name + '_model_best.pth.tar'
        ckpt_path = os.path.join(self.ckpt_dir, filename)
        ckpt = torch.load(ckpt_path)

        # load variables from checkpoint
        self.start_epoch = ckpt['epoch']
        self.best_valid_acc = ckpt['best_valid_acc']
        self.model.load_state_dict(ckpt['model_state'])
        self.optimizer.load_state_dict(ckpt['optim_state'])

        if best:
            print(
                "[*] Loaded {} checkpoint @ epoch {} "
                "with best valid acc of {:.3f}".format(
                    filename, ckpt['epoch'], ckpt['best_valid_acc'])
            )
        else:
            print(
                "[*] Loaded {} checkpoint @ epoch {}".format(
                    filename, ckpt['epoch'])
            )<|MERGE_RESOLUTION|>--- conflicted
+++ resolved
@@ -13,18 +13,8 @@
 from utils import AverageMeter
 from model import RecurrentAttention
 
-<<<<<<< HEAD
 import wandb
 wandb.init("RVA")
-=======
-LOSS_BALANCE = {
-    'loss_correct': 1.0,
-    'loss_incorrect': 1.0,
-    'loss_timeout': 1.0,
-    'reinforce_loss': 1,
-    'classification_loss': 1
-}
->>>>>>> 6555dc3e
 
 
 class Trainer(object):
@@ -103,21 +93,7 @@
         self.plot_dir = './plots/' + self.model_name + '/'
         if not os.path.exists(self.plot_dir):
             os.makedirs(self.plot_dir)
-<<<<<<< HEAD
-=======
-
-        #configure tensorboard logging
-        if self.use_tensorboard:
-            tensorboard_dir = self.logs_dir + self.model_name
-            print('[*] Saving tensorboard logs to {}'.format(tensorboard_dir))
-            if not os.path.exists(tensorboard_dir):
-                os.makedirs(tensorboard_dir)
-            else:
-                import  random
-                tensorboard_dir = tensorboard_dir + str(random.randint(0, 9999999999))
-                os.makedirs(tensorboard_dir)
-
->>>>>>> 6555dc3e
+
         # build RAM model
         self.model = RecurrentAttention(
             self.num_channels, self.loc_hidden, self.glimpse_hidden,
@@ -162,28 +138,17 @@
             # train for 1 epoch
             train_loss, train_acc, glimpses = self.train_one_epoch(epoch)
             # evaluate on validation set
-<<<<<<< HEAD
             valid_loss, valid_acc, val_glimpses = self.validate(epoch)
-=======
-            valid_loss, valid_acc, valid_glm = self.validate(epoch)
-
->>>>>>> 6555dc3e
             # # reduce lr if validation loss plateaus
             # self.scheduler.step(valid_loss)
 
             is_best = valid_acc > self.best_valid_acc
-<<<<<<< HEAD
             msg1 = "train loss: {:.3f} - train acc: {:.3f} - train glm {:.3f}"
             msg2 = "- val loss: {:.3f} - val acc: {:.3f} - val glm {:.3f}"
-=======
-            msg1 = "train loss: {:.3f} - train acc: {:.3f} "
-            msg2 = "- val loss: {:.3f} - val acc: {:.3f} - val vlm: {:.3f}"
->>>>>>> 6555dc3e
             if is_best:
                 self.counter = 0
                 msg2 += " [*]"
             msg = msg1 + msg2
-<<<<<<< HEAD
             print(msg.format(train_loss, train_acc, glimpses, valid_loss, valid_acc, val_glimpses))
             wandb.log({
                 "test_accuracy": valid_acc,
@@ -191,9 +156,6 @@
                 'train_glimpses': glimpses,
                 'val_glimpses': val_glimpses
             })
-=======
-            print(msg.format(train_loss, train_acc, valid_loss, valid_acc, valid_glm))
->>>>>>> 6555dc3e
 
             # check for improvement
             if not is_best:
@@ -228,11 +190,6 @@
         losses = AverageMeter()
         accs = AverageMeter()
         glimpses = AverageMeter()
-<<<<<<< HEAD
-
-=======
-        device = None
->>>>>>> 6555dc3e
         tic = time.time()
         with tqdm(total=self.num_train) as pbar:
             for i, (x, y) in enumerate(self.train_loader):
@@ -240,7 +197,6 @@
                     x, y = x.cuda(), y.cuda()
                 x, y = Variable(x), Variable(y)
 
-<<<<<<< HEAD
                 import numpy as np
                 for b in range(x.shape[0]):
                     random_rotation = np.random.randint(0, 4)
@@ -252,150 +208,6 @@
                         x[b] = x[b].flip(1)
                     else:
                         x[b] = x[b].transpose(0, 1).flip(1)
-=======
-                if (epoch % self.plot_freq == 0) and (i == 0):
-                    plot = True
-                plot = False
-
-                # initialize location vector and hidden state
-                self.batch_size = x.shape[0]
-                h_t, l_t = self.reset()
-
-                # original implementation did this anyways, what a waste...
-                if plot:
-                    # save images
-                    imgs = [x[0:9]]
-
-                # extract the glimpses
-                locs = []
-                log_pi = []
-                baselines = []
-                total_glimpses = 0
-                # we want to run this loop UNTIL they are all done,
-                # that will involve some "dummy" forward passes
-                # need to track when each element of the batch is actually
-                # done to do proper masking
-
-                # use None so everything errors out if I don't explicitly set it
-                prob_as = [None for _ in range(self.batch_size)]
-                log_ds = [None for _ in range(self.batch_size)]
-                done_indices = [-1 for _ in range(self.batch_size)]
-                timeouts = [False for _ in range(self.batch_size)]
-                glimpse_totals = [None for _ in range(self.batch_size)]
-                for t in range(self.num_glimpses):
-                    total_glimpses += 1
-                    # forward pass through model
-                    h_t, l_t, b_t, p, prob_a, log_d, d_t = self.model(x, l_t,
-                                                                      h_t)
-
-                    for batch_ind in range(self.batch_size):
-                        if done_indices[batch_ind] > -1:
-                            # already done
-                            continue
-                        elif d_t[batch_ind] == 1:
-                            glimpse_totals[batch_ind] = t + 1
-                            # mark as done
-                            done_indices[batch_ind] = t
-                            # save the log_d
-                            log_ds[batch_ind] = log_d[batch_ind]
-                            # save the prob_a
-                            prob_as[batch_ind] = prob_a[batch_ind]
-                        elif t == self.num_glimpses - 1:
-                            # glimpses are timing out
-                            timeouts[batch_ind] = True
-                            glimpse_totals[batch_ind] = t + 1
-                            # mark as done
-                            done_indices[batch_ind] = t
-                            # save the log_d
-                            log_ds[batch_ind] = log_d[batch_ind]
-                            # save the prob_a
-                            prob_as[batch_ind] = prob_a[batch_ind]
-                    # store
-                    if plot:
-                        locs.append(l_t[0:9])
-                    baselines.append(b_t)
-                    log_pi.append(p)
-                    if all([done_index > -1 for done_index in done_indices]):
-                        break
-
-                glimpses.update(sum(glimpse_totals) / self.batch_size)
-
-                # now get the correct prob_as, we only saved the good ones :)
-                prob_as = torch.stack(prob_as)
-                log_ds = torch.stack(log_ds)
-
-                if device is None:
-                    if prob_as.is_cuda:
-                        device = torch.device('cuda')
-                    else:
-                        device = torch.device('cpu')
-
-                # calculate reward
-                predicted = torch.max(prob_as, 1)[1]
-                R = (predicted.detach() == y.long()).float()
-                R = R.unsqueeze(1).repeat(1, total_glimpses)
-
-                # calculate "single" losses,
-                # losses that only apply to the last valid time-step
-
-                # first construct a target vector based on the outcome
-                decision_target = []
-                decision_scaling = []
-                for batch_ind in range(self.batch_size):
-                    if timeouts[batch_ind]:
-                        decision_target.append(1)
-                        decision_scaling.append(LOSS_BALANCE['loss_timeout'])
-                    elif R[batch_ind][0] == 1:
-                        decision_target.append(1)
-                        decision_scaling.append(LOSS_BALANCE['loss_correct'])
-                    elif R[batch_ind][0] == 0:
-                        decision_target.append(0)
-                        decision_scaling.append(LOSS_BALANCE['loss_incorrect'])
-                    else:
-                        raise RuntimeError("how did we get here?")
-                decision_target = torch.tensor(decision_target, device=device)
-                decision_scaling = torch.tensor(decision_scaling, device=device)
-                # now take the error between our decision target and log_ds
-                loss_decision = (F.nll_loss(log_ds, decision_target,
-                                            reduction='none') * decision_scaling).mean()
-                # compute losses for differentiable modules
-                loss_action = F.nll_loss(prob_a, y) * LOSS_BALANCE[
-                    'classification_loss']
-                # convert list to tensors and reshape
-                if len(baselines) > 1:
-
-                    # construct a mask because the steps vary
-                    # mask will be (batch_size,total_glimpses) in size
-                    loss_masks = torch.zeros((self.batch_size, total_glimpses),
-                                             requires_grad=False, device=device)
-                    # TODO vectorize this operation
-                    for b in range(self.batch_size):
-                        end_index = done_indices[b] + 1
-                        loss_masks[b, :end_index] = 1
-
-                    baselines = torch.stack(baselines).transpose(1, 0)
-                    log_pi = torch.stack(log_pi).transpose(1, 0)
-
-                    loss_baseline = F.mse_loss(baselines * loss_masks,
-                                               R * loss_masks) * LOSS_BALANCE[
-                                        'reinforce_loss']
-
-                    # compute reinforce loss
-                    # summed over timesteps and averaged across batch
-                    adjusted_reward = R - baselines.detach()
-                    loss_reinforce = torch.sum(-log_pi * adjusted_reward, dim=1)
-                    loss_reinforce = torch.mean(loss_reinforce, dim=0) * \
-                                     LOSS_BALANCE['reinforce_loss']
-                    # sum up into a hybrid loss
-                    loss = loss_action + loss_baseline + \
-                           loss_reinforce + loss_decision
-                else:
-                    loss = loss_action + loss_decision
-
-                # compute accuracy
-                correct = (predicted == y).float()
-                acc = 100 * (correct.sum() / len(y))
->>>>>>> 6555dc3e
 
                 loss, glm, acc = self.rollout(x, y)
                 glimpses.update(glm)
@@ -405,11 +217,8 @@
                     losses.update(loss.data[0], x.size()[0])
                 except:
                     losses.update(loss.data.item(), x.size()[0])
-<<<<<<< HEAD
                     accs.update(acc.data.item(), x.size()[0])
-=======
-
->>>>>>> 6555dc3e
+
                 # compute gradients and update SGD
                 self.optimizer.zero_grad()
                 loss = loss
@@ -435,7 +244,6 @@
                         )
                     )
                 )
-<<<<<<< HEAD
                 batch_size = x.shape[0]
                 pbar.update(batch_size)
 
@@ -522,36 +330,7 @@
         acc = 100 * (correct.sum() / len(y))
 
         return loss, sum(glimpse_totals) / batch_size, acc
-=======
-                pbar.update(self.batch_size)
-
-                # dump the glimpses and locs
-                if plot:
-                    if self.use_gpu:
-                        imgs = [g.cpu().data.numpy().squeeze() for g in imgs]
-                        locs = [l.cpu().data.numpy() for l in locs]
-                    else:
-                        imgs = [g.data.numpy().squeeze() for g in imgs]
-                        locs = [l.data.numpy() for l in locs]
-                    pickle.dump(
-                        imgs, open(
-                            self.plot_dir + "g_{}.p".format(epoch + 1),
-                            "wb"
-                        )
-                    )
-                    pickle.dump(
-                        locs, open(
-                            self.plot_dir + "l_{}.p".format(epoch + 1),
-                            "wb"
-                        )
-                    )
-
-                # log to tensorboard
-                if self.use_tensorboard:
-                    iteration = epoch * len(self.train_loader) + i
-
-            return losses.avg, accs.avg
->>>>>>> 6555dc3e
+
 
     def validate(self, epoch):
         """
@@ -559,10 +338,8 @@
         """
         losses = AverageMeter()
         accs = AverageMeter()
-<<<<<<< HEAD
-=======
+
         batch_time = AverageMeter()
->>>>>>> 6555dc3e
         glimpses = AverageMeter()
 
         for i, (x, y) in enumerate(self.valid_loader):
@@ -570,74 +347,8 @@
                 x, y = x.cuda(), y.cuda()
             x, y = Variable(x), Variable(y)
             loss, glm, acc = self.rollout(x,y)
-
-<<<<<<< HEAD
             glimpses.update(glm)
-=======
-            # duplicate 10 times
-            # x = x.repeat(self.M, 1, 1, 1)
-
-            # initialize location vector and hidden state
-            self.batch_size = x.shape[0]
-            h_t, l_t = self.reset()
-
-            # extract the glimpses
-            log_pi = []
-            baselines = []
-
-            prob_as = [None for _ in range(self.batch_size)]
-            log_ds = [None for _ in range(self.batch_size)]
-            done_indices = [-1 for _ in range(self.batch_size)]
-            timeouts = [False for _ in range(self.batch_size)]
-            glimpse_totals = [None for _ in range(self.batch_size)]
-            total_glimpses = 0
-            for t in range(self.num_glimpses):
-                total_glimpses += 1
-                # forward pass through model
-                h_t, l_t, b_t, p, prob_a, log_d, d_t = self.model(x, l_t,
-                                                                  h_t)
-
-                for batch_ind in range(self.batch_size):
-                    if done_indices[batch_ind] > -1:
-                        # already done
-                        continue
-                    elif d_t[batch_ind] == 1:
-                        glimpse_totals[batch_ind] = t + 1
-                        # mark as done
-                        done_indices[batch_ind] = t
-                        # save the log_d
-                        log_ds[batch_ind] = log_d[batch_ind]
-                        # save the prob_a
-                        prob_as[batch_ind] = prob_a[batch_ind]
-                    elif t == self.num_glimpses - 1:
-                        # glimpses are timing out
-                        timeouts[batch_ind] = True
-                        glimpse_totals[batch_ind] = t + 1
-                        # mark as done
-                        done_indices[batch_ind] = t
-                        # save the log_d
-                        log_ds[batch_ind] = log_d[batch_ind]
-                        # save the prob_a
-                        prob_as[batch_ind] = prob_a[batch_ind]
-
-                baselines.append(b_t)
-                log_pi.append(p)
-                if all([done_index > -1 for done_index in done_indices]):
-                    break
-
-            glimpses.update(sum(glimpse_totals) / self.batch_size)
-
-            # now get the correct prob_as, we only saved the good ones :)
-            prob_as = torch.stack(prob_as)
-
-            # calculate reward
-            predicted = torch.max(prob_as, 1)[1]
-
-            # compute accuracy
-            correct = (predicted == y).float()
-            acc = 100 * (correct.sum() / len(y))
-
->>>>>>> 6555dc3e
+
             # store
             try:
                 accs.update(acc.data[0], x.size()[0])
